import unittest

from tests.test_utils import TestConstants


class TestYolov5(unittest.TestCase):
    def test_load_model(self):
        from yolov5 import YOLOv5

        # init model
        model_path = TestConstants.YOLOV5S_MODEL_PATH
        device = "cpu"
        yolov5 = YOLOv5(model_path, device, load_on_init=False)
        yolov5.load_model()

        # check if loaded
        self.assertNotEqual(yolov5.model, None)

    def test_load_model_on_init(self):
        from PIL import Image
        from yolov5 import YOLOv5

        # init model
        model_path = TestConstants.YOLOV5S_MODEL_PATH
        device = "cpu"
        yolov5 = YOLOv5(model_path, device, load_on_init=True)

        # check if loaded
        self.assertNotEqual(yolov5.model, None)

    def test_predict(self):
        from PIL import Image
        from yolov5 import YOLOv5

        # init yolov5s model
        model_path = TestConstants.YOLOV5S_MODEL_PATH
        device = "cpu"
        yolov5 = YOLOv5(model_path, device, load_on_init=True)

        # prepare image
        image_path = TestConstants.ZIDANE_IMAGE_PATH
        image = Image.open(image_path)

        # perform inference
        results = yolov5.predict(image, size=640, augment=False)

        # compare
        self.assertEqual(results.n, 1)
        self.assertEqual(len(results.names), 80)
        self.assertEqual(len(results.pred[0]), 4)
<<<<<<< HEAD
=======
        
        # prepare image
        image = image_path

        # perform inference
        results = yolov5.predict(image, size=640, augment=False)

        # compare
        self.assertEqual(results.n, 1)
        self.assertEqual(len(results.names), 80)
        self.assertEqual(len(results.pred[0]), 4)
>>>>>>> 97db72f1
        
        # init yolov5l model
        model_path = TestConstants.YOLOV5L_MODEL_PATH
        device = "cpu"
        yolov5 = YOLOv5(model_path, device, load_on_init=True)

        # prepare image
        image_path = TestConstants.BUS_IMAGE_PATH
        image = Image.open(image_path)
        # perform inference
        results = yolov5.predict(image, size=1280, augment=False)

        # compare
        self.assertEqual(results.n, 1)
        self.assertEqual(len(results.names), 80)
        self.assertEqual(len(results.pred[0]), 8)
<<<<<<< HEAD
=======
        
        # prepare image
        image = image_path

        # perform inference
        results = yolov5.predict(image, size=1280, augment=False)

        # compare
        self.assertEqual(results.n, 1)
        self.assertEqual(len(results.names), 80)
        self.assertEqual(len(results.pred[0]), 8)
>>>>>>> 97db72f1

        # init yolov5s model
        model_path = TestConstants.YOLOV5S_MODEL_PATH
        device = "cpu"
        yolov5 = YOLOv5(model_path, device, load_on_init=True)

        # prepare images
        image_path1 = TestConstants.ZIDANE_IMAGE_PATH
        image_path2 = TestConstants.BUS_IMAGE_PATH
        image1 = Image.open(image_path1)
        image2 = Image.open(image_path2)

        # perform inference with multiple images and test augmentation
        results = yolov5.predict([image1, image2], size=1280, augment=True)

        # compare
        self.assertEqual(results.n, 2)
        self.assertEqual(len(results.names), 80)
        self.assertEqual(len(results.pred[0]), 4)
<<<<<<< HEAD
=======
        self.assertEqual(len(results.pred[1]), 8)

        # prepare image
        image_path1 = TestConstants.ZIDANE_IMAGE_PATH
        image_path2 = TestConstants.BUS_IMAGE_PATH
        image1 = image_path1
        image2 = image_path2

        # perform inference
        results = yolov5.predict([image1, image2], size=1280, augment=True)

        # compare
        self.assertEqual(results.n, 2)
        self.assertEqual(len(results.names), 80)
        self.assertEqual(len(results.pred[0]), 4)
>>>>>>> 97db72f1
        self.assertEqual(len(results.pred[1]), 8)
        
    def test_hublike_load_model(self):
        import yolov5

        # init model
        model_path = TestConstants.YOLOV5S_MODEL_PATH
        model = yolov5.load(model_path)

        # check if loaded
        self.assertNotEqual(model, None)

    def test_hublike_predict(self):
        import yolov5
        from PIL import Image

        # init yolov5s model
        model_path = TestConstants.YOLOV5S_MODEL_PATH
        model = yolov5.load(model_path)

        # prepare image
        image_path = TestConstants.ZIDANE_IMAGE_PATH
        image = Image.open(image_path)

        # perform inference
        results = model(image, size=640, augment=False)

        # compare
        self.assertEqual(results.n, 1)
        self.assertEqual(len(results.names), 80)
        self.assertEqual(len(results.pred[0]), 4)
        
        # init yolov5l model
        model_path = TestConstants.YOLOV5L_MODEL_PATH
        model = yolov5.load(model_path)

        # prepare image
        image_path = TestConstants.BUS_IMAGE_PATH
        image = Image.open(image_path)
        # perform inference
        results = model(image, size=1280, augment=False)

        # compare
        self.assertEqual(results.n, 1)
        self.assertEqual(len(results.names), 80)
        self.assertEqual(len(results.pred[0]), 8)

        # init yolov5s model
        model_path = TestConstants.YOLOV5S_MODEL_PATH
        model = yolov5.load(model_path)

        # prepare images
        image_path1 = TestConstants.ZIDANE_IMAGE_PATH
        image_path2 = TestConstants.BUS_IMAGE_PATH
        image1 = Image.open(image_path1)
        image2 = Image.open(image_path2)

        # perform inference with multiple images and test augmentation
        results = model([image1, image2], size=1280, augment=True)

        # compare
        self.assertEqual(results.n, 2)
        self.assertEqual(len(results.names), 80)
        self.assertEqual(len(results.pred[0]), 4)
        self.assertEqual(len(results.pred[1]), 8)



if __name__ == "__main__":
    unittest.main()<|MERGE_RESOLUTION|>--- conflicted
+++ resolved
@@ -48,8 +48,6 @@
         self.assertEqual(results.n, 1)
         self.assertEqual(len(results.names), 80)
         self.assertEqual(len(results.pred[0]), 4)
-<<<<<<< HEAD
-=======
         
         # prepare image
         image = image_path
@@ -61,7 +59,6 @@
         self.assertEqual(results.n, 1)
         self.assertEqual(len(results.names), 80)
         self.assertEqual(len(results.pred[0]), 4)
->>>>>>> 97db72f1
         
         # init yolov5l model
         model_path = TestConstants.YOLOV5L_MODEL_PATH
@@ -78,8 +75,6 @@
         self.assertEqual(results.n, 1)
         self.assertEqual(len(results.names), 80)
         self.assertEqual(len(results.pred[0]), 8)
-<<<<<<< HEAD
-=======
         
         # prepare image
         image = image_path
@@ -91,7 +86,6 @@
         self.assertEqual(results.n, 1)
         self.assertEqual(len(results.names), 80)
         self.assertEqual(len(results.pred[0]), 8)
->>>>>>> 97db72f1
 
         # init yolov5s model
         model_path = TestConstants.YOLOV5S_MODEL_PATH
@@ -111,8 +105,6 @@
         self.assertEqual(results.n, 2)
         self.assertEqual(len(results.names), 80)
         self.assertEqual(len(results.pred[0]), 4)
-<<<<<<< HEAD
-=======
         self.assertEqual(len(results.pred[1]), 8)
 
         # prepare image
@@ -128,7 +120,6 @@
         self.assertEqual(results.n, 2)
         self.assertEqual(len(results.names), 80)
         self.assertEqual(len(results.pred[0]), 4)
->>>>>>> 97db72f1
         self.assertEqual(len(results.pred[1]), 8)
         
     def test_hublike_load_model(self):
