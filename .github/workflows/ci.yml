name: ci testing

on:
  push:
    branches: [main]
  pull_request:
    branches: [main]

jobs:
  build:
    runs-on: ubuntu-latest

    strategy:
      matrix:
        operating-system: [ubuntu-latest, windows-latest, macos-latest]
        python-version: [3.7, 3.8, 3.9, "3.10"]
      fail-fast: false

    steps:
      - name: Checkout
        uses: actions/checkout@v3

      - name: Set up Python
        uses: actions/setup-python@v4
        with:
          python-version: ${{ matrix.python-version }}

      - name: Update pip
        run: python -m pip install --upgrade pip

      - name: Get pip cache dir
        id: pip-cache
        run: |
          echo "dir=$(pip cache dir)" >> $GITHUB_OUTPUT

      - name: Restore pip cache
        uses: actions/cache@v3
        with:
          path: ${{ steps.pip-cache.outputs.dir }}
          key: ${{ matrix.os }}-${{ matrix.python-version }}-${{ hashFiles('**/setup.py') }}
          restore-keys: ${{ matrix.os }}-${{ matrix.python-version }}-

      - name: Install dependencies
        run: >
          pip install -r requirements.txt

      - name: Test with unittest
        run: |
          python -m unittest

      - name: Test yolov5 train
        shell: bash  # for Windows compatibility
        run: |
          pip install -e .
          # donwload coco formatted testing data
          python tests/download_test_coco_dataset.py
          # train (dl base model from hf hub)
          yolov5 train --data tests/data/coco_data.yaml --img 128 --batch 16 --weights fcakyon/yolov5n-v7.0 --epochs 1 --device cpu --freeze 10
          python yolov5/train.py --img 128 --batch 16 --weights fcakyon/yolov5n-v7.0 --epochs 1 --device cpu
          yolov5 train --img 128 --batch 16 --weights fcakyon/yolov5n-v7.0 --epochs 1 --device cpu --freeze 10
          yolov5 train --img 128 --batch 16 --weights fcakyon/yolov5n-v7.0 --epochs 1 --device cpu --evolve 2
          # train
          yolov5 train --data tests/data/coco_data.yaml --img 128 --batch 16 --weights yolov5/weights/yolov5n.pt --epochs 1 --device cpu --freeze 10
          python yolov5/train.py --img 128 --batch 16 --weights yolov5/weights/yolov5n.pt --epochs 1 --device cpu
          yolov5 train --img 128 --batch 16 --weights yolov5/weights/yolov5n.pt --epochs 1 --device cpu --freeze 10
          yolov5 train --img 128 --batch 16 --weights yolov5/weights/yolov5n.pt --epochs 1 --device cpu --evolve 2

      - name: Test yolov5 detect
        shell: bash  # for Windows compatibility
        run: |
          python yolov5/detect.py --weights yolov5/weights/yolov5n.pt --device cpu
          yolov5 detect --weights yolov5/weights/yolov5n.pt --device cpu
          python yolov5/detect.py --weights runs/train/exp/weights/last.pt --device cpu
          yolov5 detect --weights runs/train/exp/weights/last.pt --device cpu

      - name: Test yolov5 val
        shell: bash  # for Windows compatibility
        run: |
          python yolov5/val.py --img 128 --batch 16 --weights yolov5/weights/yolov5n.pt --device cpu
          yolov5 val --data yolov5/data/coco128.yaml --img 128 --batch 16 --weights yolov5/weights/yolov5n.pt --device cpu
          python yolov5/val.py --img 128 --batch 16 --weights runs/train/exp/weights/last.pt --device cpu
          yolov5 val --data yolov5/data/coco128.yaml --img 128 --batch 16 --weights runs/train/exp/weights/last.pt --device cpu

      - name: Test yolov5 export
        shell: bash  # for Windows compatibility
        run: |
          pip install onnx onnx-simplifier tensorflowjs
          python yolov5/export.py --weights yolov5/weights/yolov5n.pt --device cpu --include torchscript,onnx,tflite
          yolov5 export --weights yolov5/weights/yolov5n.pt --device cpu --simplify --include torchscript,onnx,saved_model,pb,tfjs

      - name: Test yolov5 benchmarks
        shell: bash  # for Windows compatibility
        run: |
          yolov5 benchmarks --weights yolov5n.pt --img 128 --pt-only --device cpu

      - name: Test yolov5 classify
        shell: bash  # for Windows compatibility
        run: |
          yolov5 classify train --img 128 --data mnist2560 --model yolov5n-cls.pt --epochs 1 --device cpu
          yolov5 classify train --img 128 --data mnist2560 --model fcakyon/yolov5n-cls-v7.0 --epochs 1 --device cpu
          yolov5 classify val --img 128 --data datasets/mnist2560 --weights yolov5n-cls.pt --device cpu
          yolov5 classify predict --img 128 --weights yolov5n-cls.pt --device cpu  

      - name: Test yolov5 segment
        shell: bash  # for Windows compatibility
        run: |
          yolov5 segment train --img 128 --weights yolov5n-seg.pt --epochs 1 --device cpu
          yolov5 segment train --img 128 --weights fcakyon/yolov5n-seg-v7.0 --epochs 1 --device cpu
          # yolov5 segment val --img 128 --weights yolov5n-seg.pt --device cpu
          yolov5 segment predict --img 128 --weights yolov5n-seg.pt --device cpu
<<<<<<< HEAD

      - name: Test roboflow train
        shell: bash  # for Windows compatibility
        env:
          ROBOFLOW_TOKEN: ${{ secrets.ROBOFLOW_API_KEY }}
        run: |
          yolov5 train --data https://universe.roboflow.com/gdit/aerial-airport/dataset/1 --weights yolov5/weights/yolov5n.pt --img 128 --epochs 1 --device cpu --roboflow_token ${{ env.ROBOFLOW_TOKEN }}
          yolov5 classify train --data https://universe.roboflow.com/carlos-gabriel-da-silva-machado-siwvs/turtles-i1tlr/dataset/1 --img 128 --model yolov5n-cls.pt --epochs 1 --device cpu --roboflow_token ${{ env.ROBOFLOW_TOKEN }}
          yolov5 segment train --data https://universe.roboflow.com/aymane-outani-auooc/cable-fzjik/dataset/2 --img 128 --weights yolov5n-seg.pt --epochs 1 --device cpu --roboflow_token ${{ env.ROBOFLOW_TOKEN }}
=======
          # roboflow
          yolov5 train --data https://universe.roboflow.com/jacob-solawetz/aerial-maritime/dataset/10 --weights yolov5/weights/yolov5n.pt --device cpu --roboflow_token ${{ env.ROBOFLOW_TOKEN }}
          # yolov5 classify train --data https://universe.roboflow.com/carlos-gabriel-da-silva-machado-siwvs/turtles-i1tlr/dataset/1 --img 128 --model yolov5n-cls.pt --epochs 1 --device cpu --roboflow_token ${{ env.ROBOFLOW_TOKEN }}
          yolov5 segment train --data https://universe.roboflow.com/scaffolding/scaffolding-distance/dataset/2 --img 128 --weights yolov5n-seg.pt --epochs 1 --device cpu --roboflow_token ${{ env.ROBOFLOW_TOKEN }}
>>>>>>> cecc8c45
<|MERGE_RESOLUTION|>--- conflicted
+++ resolved
@@ -108,7 +108,6 @@
           yolov5 segment train --img 128 --weights fcakyon/yolov5n-seg-v7.0 --epochs 1 --device cpu
           # yolov5 segment val --img 128 --weights yolov5n-seg.pt --device cpu
           yolov5 segment predict --img 128 --weights yolov5n-seg.pt --device cpu
-<<<<<<< HEAD
 
       - name: Test roboflow train
         shell: bash  # for Windows compatibility
@@ -116,11 +115,5 @@
           ROBOFLOW_TOKEN: ${{ secrets.ROBOFLOW_API_KEY }}
         run: |
           yolov5 train --data https://universe.roboflow.com/gdit/aerial-airport/dataset/1 --weights yolov5/weights/yolov5n.pt --img 128 --epochs 1 --device cpu --roboflow_token ${{ env.ROBOFLOW_TOKEN }}
-          yolov5 classify train --data https://universe.roboflow.com/carlos-gabriel-da-silva-machado-siwvs/turtles-i1tlr/dataset/1 --img 128 --model yolov5n-cls.pt --epochs 1 --device cpu --roboflow_token ${{ env.ROBOFLOW_TOKEN }}
+          # yolov5 classify train --data https://universe.roboflow.com/carlos-gabriel-da-silva-machado-siwvs/turtles-i1tlr/dataset/1 --img 128 --model yolov5n-cls.pt --epochs 1 --device cpu --roboflow_token ${{ env.ROBOFLOW_TOKEN }}
           yolov5 segment train --data https://universe.roboflow.com/aymane-outani-auooc/cable-fzjik/dataset/2 --img 128 --weights yolov5n-seg.pt --epochs 1 --device cpu --roboflow_token ${{ env.ROBOFLOW_TOKEN }}
-=======
-          # roboflow
-          yolov5 train --data https://universe.roboflow.com/jacob-solawetz/aerial-maritime/dataset/10 --weights yolov5/weights/yolov5n.pt --device cpu --roboflow_token ${{ env.ROBOFLOW_TOKEN }}
-          # yolov5 classify train --data https://universe.roboflow.com/carlos-gabriel-da-silva-machado-siwvs/turtles-i1tlr/dataset/1 --img 128 --model yolov5n-cls.pt --epochs 1 --device cpu --roboflow_token ${{ env.ROBOFLOW_TOKEN }}
-          yolov5 segment train --data https://universe.roboflow.com/scaffolding/scaffolding-distance/dataset/2 --img 128 --weights yolov5n-seg.pt --epochs 1 --device cpu --roboflow_token ${{ env.ROBOFLOW_TOKEN }}
->>>>>>> cecc8c45
