--- conflicted
+++ resolved
@@ -30,11 +30,7 @@
     def hex2rgb(h):
         return tuple(int(h[1 + i:1 + i + 2], 16) for i in (0, 2, 4))
 
-<<<<<<< HEAD
     return [hex2rgb(h) for h in plt.rcParams['axes.prop_cycle'].by_key()['color']]
-=======
-    return [hex2rgb(h) for h in matplotlib.colors.TABLEAU_COLORS.values()]  # or BASE_ (8), CSS4_ (148), XKCD_ (949)
->>>>>>> 97db72f1
 
 
 def hist2d(x, y, n=100):
