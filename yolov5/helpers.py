--- conflicted
+++ resolved
@@ -7,21 +7,6 @@
 from yolov5.utils.torch_utils import torch
 
 
-<<<<<<< HEAD
-=======
-class OptFactory:
-    def __init__(self, dictionary):
-        for k, v in dictionary.items():
-            setattr(self, k, v)
-
-def create_dir(_dir):
-    """
-    Creates given directory if it is not present.
-    """
-    if not os.path.exists(_dir):
-        os.makedirs(_dir)
-
->>>>>>> 97db72f1
 def load_model(model_path, device=None, autoshape=True):
     """
     Creates a specified YOLOv5 model
